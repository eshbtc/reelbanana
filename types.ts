--- conflicted
+++ resolved
@@ -1,6 +1,7 @@
-// Fix: Define the application's core types, which were previously missing.
+// Define the application's core types with hackathon-winning features
 export type SceneStatus = 'idle' | 'generating' | 'success' | 'error';
 
+// Director-level controls for professional video production
 export type CameraMovement = 'zoom-in' | 'zoom-out' | 'pan-left' | 'pan-right' | 'static';
 export type TransitionType = 'fade' | 'wipeleft' | 'wiperight' | 'circleopen' | 'dissolve' | 'none';
 
@@ -8,16 +9,11 @@
   id: string;
   prompt: string;
   narration: string;
-  imageUrls?: string[]; // Changed from imageUrl
+  imageUrls?: string[];
   status: SceneStatus;
   error?: string;
-<<<<<<< HEAD
-  // Director-level controls
+  // Director-level controls for hackathon-winning features
   camera?: CameraMovement;
   transition?: TransitionType;
   duration?: number; // Scene duration in seconds
-=======
-  cameraEffect?: 'none' | 'zoom-in' | 'zoom-out' | 'pan-left' | 'pan-right';
-  transition?: 'fade' | 'wipe-left' | 'circle-open';
->>>>>>> 525e7be8
 }