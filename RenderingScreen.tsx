--- conflicted
+++ resolved
@@ -31,28 +31,7 @@
   done: 'Your movie is ready!',
 };
 
-// --- Backend Service Endpoints ---
-// These URLs are from your gcloud deployment logs.
-const SERVICE_ENDPOINTS = {
-    narrate: 'https://reel-banana-narrate-423229273041.us-central1.run.app/narrate',
-    align: 'https://reel-banana-align-captions-423229273041.us-central1.run.app/align',
-    render: 'https://reel-banana-render-423229273041.us-central1.run.app/render',
-    upload: 'https://reel-banana-upload-assets-423229273041.us-central1.run.app/upload-image'
-};
-
-// Helper function for API calls
-const apiCall = async (url: string, body: object, errorMessage: string) => {
-  const response = await fetch(url, {
-    method: 'POST',
-    headers: { 'Content-Type': 'application/json' },
-    body: JSON.stringify(body),
-  });
-  if (!response.ok) {
-    const errorData = await response.json().catch(() => ({ details: 'Could not parse error response.' }));
-    throw new Error(`${errorMessage}: ${errorData.details || response.statusText}`);
-  }
-  return response.json();
-};
+import { API_ENDPOINTS, apiCall } from './config/apiConfig';
 
 const RenderingScreen: React.FC<RenderingScreenProps> = ({ scenes, onRenderComplete, onRenderFail }) => {
   const [stage, setStage] = useState<RenderStage>('idle');
@@ -77,7 +56,7 @@
         let uploadedCount = 0;
         await Promise.all(
           allImageUrls.map(async (image) => {
-            await apiCall(SERVICE_ENDPOINTS.upload, 
+            await apiCall(API_ENDPOINTS.upload, 
               { projectId, ...image }, 
               'Failed to upload image'
             );
@@ -89,14 +68,14 @@
         // 3. Generate narration
         setStage('narrating');
         const narrationScript = scenes.map(s => s.narration).join(' ');
-        const { gsAudioPath } = await apiCall(SERVICE_ENDPOINTS.narrate, 
+        const { gsAudioPath } = await apiCall(API_ENDPOINTS.narrate, 
           { projectId, narrationScript }, 
           'Failed to generate narration'
         );
 
         // 4. Align captions
         setStage('aligning');
-        const { srtPath } = await apiCall(SERVICE_ENDPOINTS.align, 
+        const { srtPath } = await apiCall(API_ENDPOINTS.align, 
           { projectId, gsAudioPath }, 
           'Failed to align captions'
         );
@@ -117,14 +96,8 @@
             transition: scene.transition || 'fade',
             duration: scene.duration || 3,
         }));
-        // Assuming render service knows how to find assets by projectId and scene structure.
-<<<<<<< HEAD
         const { videoUrl } = await apiCall(API_ENDPOINTS.render, 
           { projectId, scenes: sceneDataForRender, gsAudioPath, srtPath, gsMusicPath }, 
-=======
-        const { videoUrl } = await apiCall(SERVICE_ENDPOINTS.render, 
-          { projectId, scenes: sceneDataForRender, gsAudioPath, srtPath }, 
->>>>>>> 525e7be8
           'Failed to render video'
         );
 
